
import math
import re
import time
import copy
from fractions import Fraction
from pathlib import PurePath

from numpy import cross
from ase.data import chemical_symbols, atomic_numbers
from ase.geometry import cellpar_to_cell
from ase.units import Hartree
from ase import Atoms


def find_all(a_str, sub):
    """
    String finder iterator
    """
    start = 0
    while True:
        start = a_str.find(sub, start)
        if start == -1:
            return
        yield start
        start += len(sub)


def metric(v):
    """
    Get the direction of a vector
    """
    return [int(math.copysign(1, x)) if x else 0 for x in v]


class CRYSTOUT_Error(Exception):
    def __init__(self, msg, code=0):
        Exception.__init__(self)
        self.msg = msg
        self.code = code

    def __str__(self):
        return repr(self.msg)


# noinspection PyTypeChecker
class CRYSTOUT(object):
    patterns = {
        'Etot': re.compile(r"\n\sTOTAL ENERGY\(.{2,3}\)\(.{2}\)\(.{3,4}\)\s(\S{20})\s{1,10}DE(?!.*\n\s"
                           r"TOTAL ENERGY\(.{2,3}\)\(.{2}\)\(.{3,4}\)\s)", re.DOTALL),
        'dEtot': re.compile(r"\sTOTAL ENERGY\(.{2,3}\)\(.{2}\)\(.{3,4}\).{21}\s{1,10}DE\s*[(AU)]*\s*"
                            r"([-+\d.E]*)", re.DOTALL),
        'pEtot': re.compile(r"\n\sTOTAL ENERGY\s(.+?)\sCONVERGENCE"),
        'syminfos': re.compile(r"SYMMOPS - TRANSLATORS IN FRACTIONA\w{1,2} UNITS(.+?)\n\n", re.DOTALL),
        'frac_primitive_cells': re.compile(r"\n\sPRIMITIVE CELL(.+?)ATOM BELONGING TO THE ASYMMETRIC UNIT", re.DOTALL),
        'molecules': re.compile(r"\n\sATOMS IN THE ASYMMETRIC UNIT(.+?)"
                                r"ATOM BELONGING TO THE ASYMMETRIC UNIT", re.DOTALL),
        'cart_vectors': re.compile(r"DIRECT LATTICE VECTORS CARTESIAN COMPONENTS \(ANGSTROM\)(.+?)\n\n",
                                   re.DOTALL),
        'crystallographic_cell': re.compile(r"\n\sCRYSTALLOGRAPHIC(.+?)\n\sT\s=", re.DOTALL),
        'at_str': re.compile(r"^\s{0,6}\d{1,4}\s"),
        'charges': re.compile(r"ALPHA\+BETA ELECTRONS\n"
                              r"\sMULLIKEN POPULATION ANALYSIS(.+?)OVERLAP POPULATION CONDENSED TO ATOMS",
                              re.DOTALL),
        'magmoms': re.compile(r"ALPHA-BETA ELECTRONS\n"
                              r"\sMULLIKEN POPULATION ANALYSIS(.+?)OVERLAP POPULATION CONDENSED TO ATOMS",
                              re.DOTALL),
        'icharges': re.compile(r"\n\sATOMIC NUMBER(.{4}),\sNUCLEAR CHARGE(.{7}),"),
        'starting': re.compile(r"EEEEEEEEEE STARTING(.+?)\n"),
        'starting_ion': re.compile(r"\n OPTOPTOPTOPTOPT"),
        'scf_converge': re.compile(r" == SCF ENDED - CONVERGENCE ON ENERGY {6}E\(AU\)\s*"
                                   r"([-+\dE.]*)\s*CYCLES\s*([\d]*)", re.DOTALL),
        'ion_converge': re.compile(r" \* OPT END - CONVERGED \* E\(AU\):\s*([-+\dE.]*)\s*POINTS\s*([\d]*) \*",
                                   re.DOTALL),
        'ending': re.compile(r"EEEEEEEEEE TERMINATION(.+?)\n"),
        'conduction_states': re.compile(r"(INSULATING|CONDUCTING) STATE(.*?)TTTTTTT", re.DOTALL),
        'top_valence': re.compile(r"TOP OF VALENCE BANDS - {4}BAND\s*(\d*); K\s*(\d*); EIG\s*([-.E\d]*) AU", re.DOTALL),
        'bottom_virtual': re.compile(r"BOTTOM OF VIRTUAL BANDS - BAND\s*(\d*); K\s*(\d*); EIG\s*([-.E\d]*) AU",
                                     re.DOTALL),
        'band_gap': re.compile(r"(DIRECT|INDIRECT) ENERGY BAND GAP:\s*([.\d]*)", re.DOTALL),
        'e_fermi': re.compile(r"EFERMI\(AU\)\s*([-+.E\d]*)", re.DOTALL),
        'freqs': re.compile(r"DISPERSION K POINT(.+?)FREQ\(CM\*\*-1\)", re.DOTALL),
        'n_atoms': re.compile(r"\sN. OF ATOMS PER CELL\s*(\d*)", re.DOTALL),
        'n_shells': re.compile(r"\sNUMBER OF SHELLS\s*(\d*)", re.DOTALL),
        'n_ao': re.compile(r"\sNUMBER OF AO\s*(\d*)", re.DOTALL),
        'n_electrons': re.compile(r"\sN. OF ELECTRONS PER CELL\s*(\d*)", re.DOTALL),
        'n_core_el': re.compile(r"\sCORE ELECTRONS PER CELL\s*(\d*)", re.DOTALL),
        'n_symops': re.compile(r"\sN. OF SYMMETRY OPERATORS\s*(\d*)", re.DOTALL),
        'gamma_freqs': re.compile(r"\(HARTREE\*\*2\)\s*\(CM\*\*-1\)\s*\(THZ\)\s*\(KM/MOL\)(.+?)"
                                  r"NORMAL MODES NORMALIZED TO CLASSICAL AMPLITUDES", re.DOTALL),
        'ph_eigvecs': re.compile(r"NORMAL MODES NORMALIZED TO CLASSICAL AMPLITUDES(.+?)\*{79}", re.DOTALL),
        'needed_disp': re.compile(r"\d{1,4}\s{2,6}(\d{1,4})\s{1,3}\w{1,2}\s{11,12}(\w{1,2})\s{11,12}\d{1,2}"),
        'symdisps': re.compile(r"N {3}LABEL SYMBOL DISPLACEMENT {5} SYM.(.*)NUMBER OF IRREDUCIBLE ATOMS",
                               re.DOTALL),
        'ph_k_degeneracy': re.compile(r"K {7}WEIGHT {7}COORD(.*)AND RECIPROCAL LATTICE VECTORS", re.DOTALL),
        'supmatrix': re.compile(r"EXPANSION MATRIX OF PRIMITIVE CELL(.+?)\sNUMBER OF ATOMS PER SUPERCELL",
                                re.DOTALL),
        'cyc': re.compile(r"\n\sCYC\s(.+?)\n"),
        'enes': re.compile(r"\n\sTOTAL ENERGY\((.+?)\n"),
        't1': re.compile(r"\n\sMAX\sGRADIENT(.+?)\n"),
        't2': re.compile(r"\n\sRMS\sGRADIENT(.+?)\n"),
        't3': re.compile(r"\n\sMAX\sDISPLAC.(.+?)\n"),
        't4': re.compile(r"\n\sRMS\sDISPLAC.(.+?)\n"),
        'version': re.compile(r"\s\s\s\s\sCRYSTAL\d{2}(.*)\*\n", re.DOTALL),
        'pv': re.compile(r"\n PV {12}:\s(.*)\n"),
        'ts': re.compile(r"\n TS {12}:\s(.*)\n"),
        'et': re.compile(r"\n ET {12}:\s(.*)\n"),
        'T': re.compile(r"\n AT \(T =(.*)K, P =(.*)MPA\):\n"),
        'entropy': re.compile(r"\n ENTROPY {7}:\s(.*)\n"),
        'C': re.compile(r"\n HEAT CAPACITY :\s(.*)\n"),
        'elastic_constants': re.compile(r" SYMMETRIZED ELASTIC CONSTANTS .*\n\n"
                                        r" \| ([.\d\s]*) \|\n"
                                        r" \| ([.\d\s]*) \|\n"
                                        r" \| ([.\d\s]*) \|\n"
                                        r" \| ([.\d\s]*) \|\n"
                                        r" \| ([.\d\s]*) \|\n"
                                        r" \| ([.\d\s]*) \|\n"),
        'elastic_moduli': re.compile(r" ELASTIC MODULI .*\n\n"
                                     r" \| ([-.\d\s]*) \|\n"
                                     r" \| ([-.\d\s]*) \|\n"
                                     r" \| ([-.\d\s]*) \|\n"
                                     r" \| ([-.\d\s]*) \|\n"
                                     r" \| ([-.\d\s]*) \|\n"
                                     r" \| ([-.\d\s]*) \|\n"),
        'effective_moduli': re.compile(r"K_V\s*G_V.*\n\n([-.\d\s]*)"),
    }

    # this is the limiting distance,
    # if more, the direction is considered non-periodic
    # be careful, as this has no physical meaning
    # NB non-periodic component(s) are assigned 500 A in CRYSTAL
    PERIODIC_LIMIT = 50

    def __init__(self, filename, **kwargs):

        self.data = ''              # file contents
        self.pdata = None
        self.properties_calc, self.crystal_calc = False, False

        self.info = {
            'warns': [],
            'prog': None,           # code version
            'techs': [],
            'finished': 0x0,
            'duration': None,
            'input': None,
            'structures': [],       # list of valid ASE objects
            'energy': None,         # in eV
            'e_accuracy': None,
            'scf_conv': None,
            'ion_conv': None,
            'H': None,
            'H_types': [],          # can be 0x1, 0x2, 0x4, and 0x5
            'tol': None,
            'k': None,
            'smear': None,          # in a.u.
            'spin': False,
            'lockstate': None,
            'convergence': [],      # zero-point energy convergence
            'conduction': [],
            'optgeom': [],          # optimization convergence, list of lists, 5 values each
            'ncycles': [],          # number of cycles at each optimisation step
            'n_atoms': None,
            'n_shells': None,
            'n_ao': None,
            'n_electrons': None,
            'n_core_el': None,
            'n_symops': None,

            'electrons': {
                'basis_set': None,  # LCAO Gaussian basis sets in form: {'bs': {...}, 'ecp': {...}}
                'eigvals': {},      # raw eigenvalues {k:{alpha:[...], beta:[...]},}
                'projected': [],    # raw eigenvalues [..., ...] for total DOS smearing
                'dos': {},          # in advance pre-computed DOS
                'bands': {}         # in advance pre-computed band structure
            },
            'phonons': {
                'modes': {},
                'irreps': {},
                'ir_active': {},
                'raman_active': {},
                'ph_eigvecs': {},
                'ph_k_degeneracy': {},
                'dfp_disps': [],
                'dfp_magnitude': None,
                'dielectric_tensor': False,
                'zpe': None,
                'td': None
            },
            'elastic': {
                'elastic_constants': [],
                'elastic_moduli': [],
                'K_V': None,
                'G_V': None,
                'K_R': None,
                'G_R': None,
                'K': None,
                'G': None,
                'E': None,
                'v': None,
                # 'seismic_velocities': {}
            },
        }

        open_close = isinstance(filename, (str, PurePath))
        if open_close:
            raw_data = open(filename).read()
        else:
            raw_data = filename.read()

        # normalize breaks and get rid of the possible odd MPI incusions in important data
        raw_data = raw_data.replace('\r\n', '\n').replace('\r', '\n').replace('FORTRAN STOP\n', '')
        parts_pointer = list(find_all(raw_data, "*                              MAIN AUTHORS"))

        # determine whether to deal with the CRYSTAL and/or PROPERTIES output formats
        if len(parts_pointer) > 1:
            if (not CRYSTOUT.is_properties(raw_data[parts_pointer[1]:]) and
                    len(raw_data[parts_pointer[1]:]) > 2000): # in case of empty properties outputs
                raise CRYSTOUT_Error('File contains several merged outputs, currently not supported!')
            else:
                self.data = raw_data[parts_pointer[0]: parts_pointer[1]]
                self.pdata = raw_data[parts_pointer[1]:]
                self.properties_calc, self.crystal_calc = True, True
        else:
            if not CRYSTOUT.is_properties(raw_data[parts_pointer[0]:]):
                self.data = raw_data[parts_pointer[0]:]
                self.crystal_calc = True
            else:
                self.pdata = raw_data[parts_pointer[0]:]
                self.properties_calc = True

        if not self.crystal_calc and not self.properties_calc:
            raise CRYSTOUT_Error('Though this file looks similar to CRYSTAL output, its format is unknown!')

        if self.crystal_calc:
            self.info['duration'] = self.get_duration()
            self.comment, self.info['input'], self.info['prog'] = self.get_input_and_meta(raw_data[0:parts_pointer[0]])
            self.molecular_case = ' MOLECULAR CALCULATION' in self.data
            self.info['energy'] = self.get_etot()
            self.info['e_accuracy'] = self.get_detot()
            self.info['structures'] = self.get_structures()

            self.decide_charges()
            self.decide_finished()
            self.decide_method()
            self.decide_scfdata()

            self.info['scf_conv'], self.info['ion_conv'] = self.get_convergence()
            self.info['conduction'] = self.get_conduction()

            self.info['electrons']['basis_set'] = self.get_bs()

            self.info['phonons']['ph_k_degeneracy'] = self.get_k_degeneracy()
            self.info['phonons']['modes'], self.info['phonons']['irreps'], self.info['phonons']['ir_active'], \
                self.info['phonons']['raman_active'] = self.get_phonons()
            self.info['phonons']['ph_eigvecs'] = self.get_ph_eigvecs()
            self.info['phonons']['dfp_disps'], self.info['phonons']['dfp_magnitude'] = self.get_ph_sym_disps()
            self.info['phonons']['dielectric_tensor'] = self.get_static_dielectric_tensor()

            # extract zero-point energy, depending on phonons presence
            if self.info['phonons']['modes']:
                self.info['phonons']['zpe'] = self.get_zpe()
                self.info['phonons']['td'] = self.get_td()

            # format ph_k_degeneracy
            if self.info['phonons']['ph_k_degeneracy']:
                bz, d = [], []
                for k, v in self.info['phonons']['ph_k_degeneracy'].items():
                    bz.append(self.info['phonons']['ph_k_degeneracy'][k]['bzpoint'])
                    d.append(self.info['phonons']['ph_k_degeneracy'][k]['degeneracy'])
                self.info['phonons']['ph_k_degeneracy'] = {}
                for i in range(len(bz)):
                    self.info['phonons']['ph_k_degeneracy'][bz[i]] = d[i]

            # get numbers of electrons, ao, etc
            self.info['n_atoms'] = self.get_number('n_atoms')
            self.info['n_shells'] = self.get_number('n_shells')
            self.info['n_ao'] = self.get_number('n_ao')
            self.info['n_electrons'] = self.get_number('n_electrons')
            self.info['n_core_el'] = self.get_number('n_core_el')
            self.info['n_symops'] = self.get_number('n_symops')

            # get elastic constants
            self.info['elastic']['elastic_constants'] = self.get_elastic('elastic_constants')
            self.info['elastic']['elastic_moduli'] = self.get_elastic('elastic_moduli')

            if self.info['elastic']['elastic_moduli'] and ' OPTIMIZE THE STRUCTURE AND RE-RUN\n' in self.data:
                raise CRYSTOUT_Error('Inadequate elastic calculation: additional optimization needed')

            k_v, g_v, k_r, g_r, k, g, e, v = self.get_effective_elastic_moduli()
            self.info['elastic']['K_V'] = k_v
            self.info['elastic']['G_V'] = g_v
            self.info['elastic']['K_R'] = k_r
            self.info['elastic']['G_R'] = g_r
            self.info['elastic']['K'] = k
            self.info['elastic']['G'] = g
            self.info['elastic']['E'] = e
            self.info['elastic']['v'] = v

        if self.properties_calc and not self.crystal_calc:
            raise CRYSTOUT_Error('PROPERTIES output with insufficient information omitted!')

    def warning(self, msg):
        self.info['warns'].append(msg)

    def __repr__(self):
        return repr(self.info)

    def __getitem__(self, key):
        return self.info.get(key)

    @staticmethod
    def detect(test_string):
        if "*                              MAIN AUTHORS" in test_string:
            return True
        return False

    @staticmethod
    def acceptable(filename):
        open_close = isinstance(filename, (str, PurePath))
        if open_close:
            f = open(filename, 'r')
        else:
            f = filename

        counter = 0

        while counter < 700:
            fingerprint = f.readline()
            if CRYSTOUT.detect(fingerprint):
                if open_close:
                    f.close()
                return True
            counter += 1
        if open_close:
            f.close()

        return False

    @staticmethod
    def is_properties(piece_of_data):
        if (" RESTART WITH NEW K POINTS NET" in piece_of_data
                or " CRYSTAL - PROPERTIES" in piece_of_data
                or "Wavefunction file can not be found" in piece_of_data):
            return True
        else:
            return False

    def get_cart2frac(self):
        matrix = []
        vectors = self.patterns['cart_vectors'].findall(self.data)

        if vectors:
            lines = vectors[-1].splitlines()
            for line in lines:
                vector = line.split()
                try:
                    vector[0] and float(vector[0])
                except (ValueError, IndexError):
                    continue
                for i in range(3):
                    vector[i] = float(vector[i])
                    # check whether angstroms are used instead of fractions
                    if vector[i] > self.PERIODIC_LIMIT:
                        vector[i] = self.PERIODIC_LIMIT
                matrix.append(vector)
        else:
            if not self.molecular_case:
                raise CRYSTOUT_Error('Unable to extract cartesian vectors!')

        return matrix

    def get_structures(self):
        structures = []
        if self.molecular_case:
            used_pattern = self.patterns['molecules']
        else:
            used_pattern = self.patterns['frac_primitive_cells']

        strucs = used_pattern.findall(self.data)

        if not strucs:
            raise CRYSTOUT_Error('No structure was found!')

        cell = self.get_cart2frac()

        for crystal_data in strucs:
            symbols, parameters, atompos, pbc = [], [], [], [True, True, True]

            if self.molecular_case:
                pbc = False

            crystal_data = re.sub(' PROCESS(.{32})WORKING\n', '',
                                  crystal_data) # Warning! MPI statuses may spoil valuable data

            # this is to account correct cart->frac atomic coords conversion using cellpar_to_cell ASE routine
            # 3x3 cell is used only here to obtain ab_normal and a_direction
            ab_normal = [0, 0, 1] if self.molecular_case else metric(cross(cell[0], cell[1]))
            a_direction = None if self.molecular_case else metric(cell[0])

            other = self.patterns['crystallographic_cell'].search(crystal_data)
            if other is not None:
                crystal_data = crystal_data.replace(other.group(), "") # delete other cells info except primitive cell

            lines = crystal_data.splitlines()
            for li in range(len(lines)):
                if 'ALPHA      BETA       GAMMA' in lines[li]:
                    parameters = lines[li + 1].split()
                    try:
                        parameters = [float(i) for i in parameters]
                    except ValueError:
                        raise CRYSTOUT_Error('Cell data are invalid: ' + lines[li + 1])

                elif self.patterns['at_str'].search(lines[li]):
                    atom = lines[li].split()
                    if len(atom) in [7, 8] and len(atom[-2]) > 7:
                        for i in range(4, 7):
                            try:
                                atom[i] = round(float(atom[i]), 10)
                            except ValueError:
                                raise CRYSTOUT_Error('Atomic coordinates are invalid!')

                        # NB we lose here the non-equivalency in the same atom types, denoted by different integers
                        # For magmoms refer to the corresponding property
                        atom[3] = ''.join([letter for letter in atom[3] if not letter.isdigit()]).capitalize()
                        if atom[3] == 'Xx':
                            atom[3] = 'X'
                        symbols.append(atom[3])
                        atomdata = atom[4:7]
                        # atomdata.append(atom[1]) # irreducible (T or F)
                        atompos.append(atomdata)

            if len(atompos) == 0:
                raise CRYSTOUT_Error('No atoms found, cell info is corrupted!')

            if parameters and len([x for x in parameters if x > 0.75]) < 6:
                raise CRYSTOUT_Error('Cell is collapsed!') # cell collapses are known in CRYSTAL RESTART outputs

            # check whether angstroms are used instead of fractions
            if pbc:
                for i in range(3):
                    if parameters[i] > self.PERIODIC_LIMIT:
                        parameters[i] = self.PERIODIC_LIMIT
                        pbc[i] = False

                        # TODO: account case with not direct angles?
                        for j in range(len(atompos)):
                            atompos[j][i] /= self.PERIODIC_LIMIT

                matrix = cellpar_to_cell(parameters, ab_normal,
                                         a_direction)
                # TODO: ab_normal, a_direction may in some cases belong to completely other structure!
                structures.append(Atoms(symbols=symbols, cell=matrix, scaled_positions=atompos, pbc=pbc))
            else:
                structures.append(
                    Atoms(symbols=symbols, cell=[self.PERIODIC_LIMIT, self.PERIODIC_LIMIT, self.PERIODIC_LIMIT],
                          positions=atompos, pbc=False))

        return structures

    def get_conduction(self): # FIXME: check for errors in CRYSTAL17 outputs
        result = []
        states = self.patterns['conduction_states'].findall(self.data)
        for state in states:
            state_dict = {'state': state[0]}
            if state[0] == "INSULATING":
                # dealing with band gaps
                try:
                    top = self.patterns['top_valence'].search(self.data).groups()
                except AttributeError:
                    # old CRYSTAL version, may be?
                    continue
                bottom = self.patterns['bottom_virtual'].search(self.data).groups()
                state_dict['top_valence'] = int(top[0])
                state_dict['bottom_virtual'] = int(bottom[0])
                gap_re = self.patterns['band_gap'].search(self.data)
                if gap_re is not None:
                    bg_type, bg = gap_re.groups()
                    state_dict['band_gap'] = float(bg)
                    state_dict['band_gap_type'] = bg_type
                else:
                    # try to deduce band gap from eigenvalues
                    state_dict['band_gap_type'] = "INDIRECT" if top[1] != bottom[1] else "DIRECT"
                    state_dict["band_gap"] = (float(bottom[2]) - float(top[2])) * Hartree
            else:
                # dealing with Fermi energies
                state_dict['e_fermi'] = float(self.patterns['e_fermi'].search(self.data).groups()[0])
                state_dict['e_fermi_units'] = 'Ha'
            result.append(state_dict)
        return result

    def get_etot(self):
        e = self.patterns['Etot'].search(self.data)

        if e is not None:
            return float(e.groups()[0]) * Hartree
        else:
            if '  CENTRAL POINT ' in self.data:
                phonon_e = self.data.split('  CENTRAL POINT ')[-1].split("\n", 1)[0]
                phonon_e = phonon_e.split()[0]
                return float(phonon_e) * Hartree
            else:
                self.warning('No energy found!')
                return None

    def get_number(self, pat_name):
        num = self.patterns[pat_name].search(self.data)

        if num is not None:
            return int(num.groups()[0])
        return None

    def get_detot(self):
        de = self.patterns['dEtot'].search(self.data)
        if de is not None and de.groups()[0]:
            # it might happen that DE is equal to NaN
            return float(de.groups()[0]) * Hartree
        return None

    def get_convergence(self):
        """
        Returns electronic and ionic convergence
        """
        if not self.info['convergence']:
            return None, None
        # electronic convergence
        conv_el_re = self.patterns['scf_converge'].search(self.data)
        conv_el = False if conv_el_re is None else bool(conv_el_re.groups())
        # ionic convergence
        optgeom_re = self.patterns['starting_ion'].search(self.data)
        if optgeom_re is None:
            return conv_el, None
        conv_ion_re = self.patterns['ion_converge'].search(self.data)
        conv_ion = False if conv_ion_re is None else bool(conv_ion_re.groups())
        return conv_el, conv_ion

    def get_phonons(self):
        if not "U   U  EEEE  N   N   CCC  Y   Y" in self.data:
            return None, None, None, None

        freqdata = []
        freqsp = self.patterns['freqs'].findall(self.data)
        if freqsp:
            for i in freqsp:
                freqdata.append([_f for _f in i.strip().splitlines() if _f])
        else:
            freqsp = self.patterns['gamma_freqs'].search(self.data)
            if freqsp is None:
                return None, None, None, None
            else:
                freqdata.append([_f for _f in freqsp.group(1).strip().splitlines() if _f])
        bz_modes, bz_irreps, kpoints = {}, {}, []
        ir_active, raman_active = [], []
        for freqset in freqdata:
            modes, irreps = [], []
            for line in freqset:
                if " R( " in line or " C( " in line: # k-coords
                    coords = line.split("(")[-1].split(")")[0].split()
                    kpoints.append(" ".join(coords))
                    continue

                if "(" in line and ")" in line: # filter lines with freqs: condition 1 from 3
                    val = line.split()
                    if len(val) < 5:
                        continue # filter lines with freqs: condition 2 from 3
                    try:
                        float(val[2]) + float(val[3])
                    except ValueError:
                        continue # filter lines with freqs: condition 3 from 3

                    nmodes = [_f for _f in val[0].split("-") if _f]
                    if len(nmodes) == 1: # fixed place for numericals
                        mplr = int(val[1]) - int(val[0].replace("-", "")) + 1
                        for i in range(mplr):
                            modes.append(float(val[3]))
                            irrep = val[5].replace("(", "").replace(")", "").strip()
                            if not irrep:
                                irrep = val[6].replace("(", "").replace(")", "").strip()
                            irrep = irrep.replace('"', "''")
                            irreps.append(irrep)
                    else: # fixed place for numericals
                        mplr = int(nmodes[1]) - int(nmodes[0]) + 1
                        for i in range(mplr):
                            modes.append(float(val[2]))
                            irrep = val[4].replace("(", "").replace(")", "").strip()
                            if not irrep:
                                irrep = val[5].replace("(", "").replace(")", "").strip()
                            irrep = irrep.replace('"', "''")
                            irreps.append(irrep)
                    # IR / RAMAN data ( * mplr )
                    c = 0
                    for i in range(-4, 0):
                        if val[i] in ['A', 'I']:
                            if c == 0:
                                ir_active.extend([val[i]] * mplr)
                            else:
                                raman_active.extend([val[i]] * mplr)
                            c += 1

            if not kpoints:
                BZ_point_coord = '0 0 0'
            else:
                BZ_point_coord = kpoints[-1]

            # normalize special symmerty point coords, if exist
            if self.info['phonons']['ph_k_degeneracy']:
                BZ_point_coord = self.info['phonons']['ph_k_degeneracy'][BZ_point_coord]['bzpoint']

            bz_modes[BZ_point_coord] = modes
            bz_irreps[BZ_point_coord] = irreps
        return bz_modes, bz_irreps, ir_active, raman_active

    def get_ph_eigvecs(self):
        if not self.info['phonons']['modes']:
            return None

        eigvecdata = []
        eigvecsp = self.patterns['ph_eigvecs'].search(self.data)
        if eigvecsp:
            eigvecsp = eigvecsp.group(1)
            parts = eigvecsp.split("DISPERSION K POINT")
            parts[0] = parts[0].split("LO-TO SPLITTING")[0] # no lo-to splitting account at the moment
            for bzpoint in parts:
                eigvecdata.append(bzpoint.split("FREQ(CM**-1)"))
        else:
            return None

        natseq = list(range(1, len(self.info['structures'][-1]) + 1))
        bz_eigvecs, kpoints = {}, []
        for set in eigvecdata:
            ph_eigvecs = []
            for i in set:
                rawdata = [_f for _f in i.strip().splitlines() if _f]
                freqs_container = []
                involved_atoms = []
                for j in rawdata:
                    if " R( " in j or " C( " in j: # k-coords
                        coords = j[20:-18].strip().split()
                        kpoints.append(" ".join(coords))
                        continue
                    vectordata = j.split()
                    if vectordata[0] == 'AT.':
                        involved_atoms.append(int(vectordata[1]))
                        vectordata = vectordata[4:]
                    elif vectordata[0] == 'Y' or vectordata[0] == 'Z':
                        vectordata = vectordata[1:]
                    else:
                        continue

                    if not len(freqs_container):
                        for _ in range(len(vectordata)):
                            freqs_container.append([]) # 6 (or 3) columns
                    for k in range(len(vectordata)):
                        vectordata[k] = float(vectordata[k])
                        if vectordata[k] != vectordata[k]: # test NaN
                            raise CRYSTOUT_Error('Eigenvector error: NaN occured!')
                        freqs_container[k].append(vectordata[k])

                for fn in range(len(freqs_container)):
                    for at in natseq:
                        if at in involved_atoms:
                            continue
                        # insert fake zero vectors for atoms which are not involved in a vibration
                        for _ in range(3):
                            freqs_container[fn].insert((at - 1) * 3, 0)
                    ph_eigvecs.append(freqs_container[fn])

                if 'ANTI-PHASE' in i:
                    self.warning(
                        'Phase and anti-phase eigenvectors found at k=(%s), the latter will be omitted' % kpoints[-1])
                    break

            if len(ph_eigvecs) != len(self.info['phonons']['modes']['0 0 0']):
                raise CRYSTOUT_Error('Number of eigenvectors does not correspond to the number of freqs!')

            if not kpoints:
                BZ_point_coord = '0 0 0'
            else:
                BZ_point_coord = kpoints[-1]

            # normalize special symmerty point coords, if exist
            if self.info['phonons']['ph_k_degeneracy']:
                BZ_point_coord = self.info['phonons']['ph_k_degeneracy'][BZ_point_coord]['bzpoint']
            bz_eigvecs[BZ_point_coord] = ph_eigvecs

        return bz_eigvecs

    def get_k_degeneracy(self):
        ph_k_degeneracy = self.patterns['ph_k_degeneracy'].search(self.data)
        if ph_k_degeneracy is None:
            return None

        k_degeneracy_data = {}
        lines = ph_k_degeneracy.group(1).splitlines()
        shr_fact = []
        k_vectors = []
        orig_coords = []
        degenerated = []

        for n in lines:
            if 'WITH SHRINKING FACTORS' in n:
                k = n.split()
                for j in k:
                    if j.isdigit():
                        shr_fact.append(int(j))
            else:
                k = [_f for _f in n.split("   ") if _f]
                if len(k) == 4:
                    orig_coord = k[2].strip().split()
                    orig_coords.append(" ".join(orig_coord))
                    k_coords = [int(i) for i in orig_coord]
                    degenerated.append(int(k[1].replace('.', '')))
                    k_vectors.append(k_coords)

        if shr_fact is None or k_vectors is None:
            raise CRYSTOUT_Error('Invalid format in phonon k-vector degeneracy data!')

        for vi in range(len(k_vectors)):
            norm_coord = []
            for i in range(len(k_vectors[vi])):
                norm_coord.append("%s" % Fraction(k_vectors[vi][i], shr_fact[i]))
            k_degeneracy_data[orig_coords[vi]] = {'bzpoint': " ".join(norm_coord), 'degeneracy': degenerated[vi]}

        return k_degeneracy_data

    def get_elastic(self, pattern):
        constants = []
        const_rows = self.patterns[pattern].findall(self.data)
        if not const_rows:
            return None
        for i_row, row in enumerate(const_rows[0]):
            constants.append([])
            for ec in range(i_row):
                constants[-1].append(constants[ec][i_row])
            # as number width is 9 in EC output, the numbers can glue together, which is undesirable
            # we can not just split a row
            row = row.strip().rjust((6-i_row)*9, ' ')
            constants[-1] += [float(row[i:i + 9]) for i in range(0, 9*(6-i_row), 9)]
        return constants

    def get_effective_elastic_moduli(self):
        moduli = self.patterns['effective_moduli'].findall(self.data)
        if not moduli:
            return [None, None, None, None, None, None, None, None]
        return [float(x) for x in moduli[0].split()]

    def decide_charges(self):
        charges, magmoms = [], []
        atomcharges = self.patterns['charges'].search(self.data)
        atommagmoms = self.patterns['magmoms'].search(self.data)

        if not atomcharges and self.properties_calc:
            atomcharges = self.patterns['charges'].search(self.pdata)
        if not atommagmoms and self.properties_calc:
            atommagmoms = self.patterns['magmoms'].search(self.pdata)

        # obtain formal charges from pseudopotentials
        iatomcharges = self.patterns['icharges'].findall(self.data)
        pseudo_charges = copy.deepcopy(atomic_numbers)
        for i in range(len(iatomcharges)):
            try:
                Z = int(iatomcharges[i][0].strip())
                P = float(iatomcharges[i][1].strip())
            except (ValueError, IndexError):
                raise CRYSTOUT_Error('Error in pseudopotential info!')
            p_element = [key for key, value in pseudo_charges.items() if value == Z]
            if len(p_element):
                pseudo_charges[p_element[0].capitalize()] = P

        symbols = list(pseudo_charges.keys())

        if atomcharges is not None:
            parts = atomcharges.group().split("ATOM    Z CHARGE  SHELL POPULATION")
            chargedata = parts[1].splitlines()
            for i in chargedata:
                if self.patterns['at_str'].match(i):
                    val = i.split()
                    val[1] = val[1].capitalize()
                    val[3] = val[3][:6] # erroneous by stars
                    if val[1] in symbols:
                        val[3] = pseudo_charges[val[1]] - float(val[3])
                    elif val[1] == 'Xx':
                        val[3] = -float(val[3]) # TODO this needs checking
                    else:
                        raise CRYSTOUT_Error('Unexpected atomic symbol: ' + val[1])
                    charges.append(val[3])
            try:
                self.info['structures'][-1].set_initial_charges(charges)
            except ValueError:
                self.warning('Number of atoms and found charges does not match!') # some issues with CRYSTAL03
        else:
            self.warning('No charges available!')

        if atommagmoms is not None:
            parts = atommagmoms.group().split("ATOM    Z CHARGE  SHELL POPULATION")
            chargedata = parts[1].splitlines()
            for i in chargedata:
                if self.patterns['at_str'].match(i):
                    val = i.split()
                    val[3] = val[3][:6] # erroneous by stars
                    magmoms.append(float(val[3]))
            try:
                self.info['structures'][-1].set_initial_magnetic_moments(magmoms)
            except ValueError:
                self.warning('Number of atoms and found magmoms does not match!') # some issues with CRYSTAL03
        else:
            self.warning('No magmoms available!')

    def get_input_and_meta(self, inputdata):
        version = None
        inputdata = re.sub(' PROCESS(.{32})WORKING\n', '', inputdata) # Warning! MPI statuses may spoil valuable data
        v = self.patterns['version'].search(inputdata)
        if v:
            v = v.group().split("\n")
            major, minor = v[0], v[1]
            # beware of MPI inclusions!
            if '*' in major:
                major = major.replace('*', '').strip()
            if '*' in minor:
                minor = minor.replace('*', '').strip()
                if ':' in minor:
                    minor = minor.split(':')[1].split()[0]
                else:
                    minor = minor.split()[1]
            version = major.replace('CRYSTAL', '') + ' ' + minor

        # get input data
        inputdata = inputdata.splitlines()
        keywords = []
        keywords_flag = False
        trsh_line_flag = False
        trsh_line_cnt = 0

        for i in range(len(inputdata)):
            if trsh_line_flag:
                trsh_line_cnt += 1
            if keywords_flag:
                keywords.append(inputdata[i].strip())
            if inputdata[i].strip() in ["CRYSTAL", "SLAB", "POLYMER", "HELIX", "MOLECULE", "EXTERNAL"]:
                keywords_flag = True
                keywords.extend([inputdata[i - 1].strip(), inputdata[i].strip()])
            if inputdata[i].startswith("END"):
                trsh_line_flag = True
                trsh_line_cnt = 0

        if not keywords:
            # self.warning('No d12-formatted input data in the beginning found!')
            return None, None, version

        keywords = keywords[:-trsh_line_cnt]
        comment = keywords[0]
        keywords = "\n".join(keywords)

        return comment, keywords, version

    def decide_finished(self):
        if self.info['duration'] and not 'TTTTTTTTTTTTTTTTTTTTTTTTTTTTTT ERR' in self.data:
            self.info['finished'] = 0x2
        else:
            err = self.data.split(' ERROR **** ')
            if len(err) > 1:
                self.warning('Error: ' + err[1].split('\n')[0] + '!')
            self.info['finished'] = 0x1

    def get_ph_sym_disps(self):
        symdisps = self.patterns['symdisps'].search(self.data)
        if symdisps is None:
            return None, None
        else:
            lines = symdisps.group().splitlines()
            plusminus = False
            if 'NUMERICAL GRADIENT COMPUTED WITH A SINGLE DISPLACEMENT (+-dx) FOR EACH' in self.data:
                plusminus = True

            disps, magnitude = [], 0
            for n in lines:
                r = self.patterns['needed_disp'].search(n)
                if r:
                    disps.append([int(r.group(1)), r.group(2).replace('D', '').lower()])
                    if plusminus:
                        disps.append([int(r.group(1)), r.group(2).replace('D', '-').lower()])
                elif '= ' in n: # TODO CRYSTAL06 !
                    magnitude = float(n.split()[1])
            if magnitude == 0:
                raise CRYSTOUT_Error('Cannot find displacement magnitude in FREQCALC output!')
            if not len(disps):
                raise CRYSTOUT_Error('Cannot find valid displacement data in FREQCALC output!')
            return disps, magnitude

    def get_static_dielectric_tensor(self):
        # TODO
        return "\n VIBRATIONAL CONTRIBUTIONS TO THE STATIC DIELECTRIC TENSOR:\n" in self.data or \
               "\n VIBRATIONAL CONTRIBUTIONS TO THE STATIC POLARIZABILITY TENSOR:\n" in self.data

    def get_bs(self):
        gbasis = {'bs': {}, 'ecp': {}}

        if " ATOM   X(AU)   Y(AU)   Z(AU)  N. TYPE" in self.data:
            bs = self.data.split(" ATOM   X(AU)   Y(AU)   Z(AU)  N. TYPE") # CRYSTAL<14
        else:
            bs = self.data.split(" ATOM  X(AU)  Y(AU)  Z(AU)    NO. TYPE  EXPONENT ") # CRYSTAL14

        if len(bs) == 1:
            if not self.info['input']:
                self.warning('No basis set found!')

            # NB basis set is absent in output, input may be not enough!
            return CRYSTOUT.parse_bs_input(self.info['input'], then=self.correct_bs_ghost)

        # NO BASE FIXINDEX IMPLEMENTED
        bs = bs[-1].split("*******************************************************************************\n", 1)[-1]
        bs = re.sub(' PROCESS(.{32})WORKING\n', '', bs) # Warning! MPI statuses may spoil valuable data
        bs = bs.splitlines()

        atom_order = []
        atom_type = None

        for line in bs:
            if line.startswith(" " * 20): # gau type or exponents
                if line.startswith(" " * 40): # exponents
                    if not atom_type or not len(gbasis['bs'][atom_type]):
                        raise CRYSTOUT_Error('Unexpected or corrupted basis output - gaussian type or atom not given!')
                    line = line.strip()
                    if line[:1] != '-':
                        line = ' ' + line
                    n = 0
                    gaussians = []
                    for s in line:
                        if not n % 10:
                            gaussians.append(' ')
                        gaussians[-1] += s
                        n += 1

                    gaussians = [x for x in map(float, gaussians) if x != 0]
                    # for i in range(len(gaussians)-1, -1, -1):
                    #    if gaussians[i] == 0: gaussians.pop()
                    #    else: break
                    gbasis['bs'][atom_type][-1].append(tuple(gaussians))

                else: # gau type
                    symb = line.split()[-1]

                    if bs_concurrency:
                        atom_type += '1'
                        bs_concurrency = False
                        try:
                            gbasis['bs'][atom_type]
                        except KeyError:
                            gbasis['bs'][atom_type] = []
                        else:
                            raise CRYSTOUT_Error(
                                'More than two different basis sets for one element - not supported case!')
                    gbasis['bs'][atom_type].append([symb])

            else: # atom N or end
                test = line.split()
                if test and test[0] == 'ATOM':
                    continue # C03: can be odd string ATOM  X(AU)  Y(AU)  Z(AU)
                try:
                    float(test[0])
                except (ValueError, IndexError):
                    break # endb, e.g. void space or INFORMATION **** READM2 **** FULL DIRECT SCF (MONO AND BIEL INT) SELECTED

                atom_type = test[1][:2].capitalize()
                if atom_type == 'Xx':
                    atom_type = 'X'
                atom_order.append(atom_type)

                try:
                    gbasis['bs'][atom_type]
                except KeyError:
                    gbasis['bs'][atom_type] = []
                    bs_concurrency = False
                else:
                    bs_concurrency = True

        # PSEUDOPOTENTIALS
        ecp = self.data.split(" *** PSEUDOPOTENTIAL INFORMATION ***")
        if len(ecp) > 1:
            # NO BASE FIXINDEX IMPLEMENTED
            ecp = ecp[-1].split("*******************************************************************************\n", 2)[-2]
            ecp = re.sub(' PROCESS(.{32})WORKING\n', '', ecp) # Warning! MPI statuses may spoil valuable data
            ecp = ecp.splitlines()
            for line in ecp:
                if 'PSEUDOPOTENTIAL' in line:
                    atnum = int(line.split(',')[0].replace('ATOMIC NUMBER', ''))
                    # int(nc.replace('NUCLEAR CHARGE', ''))
                    if 200 < atnum < 1000:
                        atnum = int(str(atnum)[-2:])
                    atom_type = chemical_symbols[atnum]
                    try:
                        gbasis['ecp'][atom_type]
                    except KeyError:
                        gbasis['ecp'][atom_type] = []
                    else:
                        atom_type += '1'
                        try:
                            gbasis['ecp'][atom_type]
                        except KeyError:
                            gbasis['ecp'][atom_type] = []
                        else:
                            raise CRYSTOUT_Error('More than two pseudopotentials for one element - not supported case!')
                else:
                    lines = line.split()
                    try:
                        float(lines[-2])
                    except (ValueError, IndexError):
                        continue
                    else:
                        if 'TMS' in line:
                            gbasis['ecp'][atom_type].append([lines[0]])
                            lines = lines[2:]
                        lines = list(map(float, lines))
                        for i in range(len(lines) // 3):
                            gbasis['ecp'][atom_type][-1].append(
                                tuple([lines[0 + i * 3], lines[1 + i * 3], lines[2 + i * 3]]))

        # sometimes ghost basis set is printed without exponents and we should determine what atom was replaced
        if 'X' in gbasis['bs'] and not len(gbasis['bs']['X']):
            replaced = atom_order[atom_order.index('X') - 1]
            gbasis['bs']['X'] = copy.deepcopy(gbasis['bs'][replaced])

        return self.correct_bs_ghost(gbasis)

    @staticmethod
    def parse_bs_input(text, as_d12=True, then=lambda x: x):
        """
        Note: input must be scanned only if nothing found in output
        input may contain comments (not expected by CRYSTAL, but user anyway can cheat it)
        WARNING the block /* */ comments will fail TODO?
        """
        gbasis = {'bs': {}, 'ecp': {}}

        if not text:
            return gbasis

        comment_signals = '#/*<!'
        bs_sequence = {
            0: 'S',
            1: 'SP',
            2: 'P',
            3: 'D',
            4: 'F',
            5: 'G'
        }
        bs_type = {
            1: 'STO-nG(nd) type ',
            2: '3(6)-21G(nd) type '
        }
        bs_notation = {
            1: 'n-21G outer valence shell',
            2: 'n-21G inner valence shell',
            3: '3-21G core shell',
            6: '6-21G core shell'
        }
        ps_keywords = {
            'INPUT': None,
            'HAYWLC': 'Hay-Wadt large core',
            'HAYWSC': 'Hay-Wadt small core',
            'BARTHE': 'Durand-Barthelat',
            'DURAND': 'Durand-Barthelat'
        }
        ps_sequence = ['W0', 'P0', 'P1', 'P2', 'P3', 'P4']

        read = not as_d12
        read_pseud, read_bs = False, False

        for line in text.splitlines():
            if line.startswith('END'):
                read = True
                continue

            if not read:
                continue

            for s in comment_signals:
                pos = line.find(s)
                if pos != -1:
                    line = line[:pos]
                    break

            parts = line.split()

            if len(parts) == 1 and parts[0].upper() in ps_keywords:
                # pseudo
                try:
                    gbasis['ecp'][atom_type]
                except KeyError:
                    gbasis['ecp'][atom_type] = []
                else:
                    atom_type += '1'
                    try:
                        gbasis['ecp'][atom_type]
                    except KeyError:
                        gbasis['ecp'][atom_type] = []
                    else:
                        raise CRYSTOUT_Error('More than two pseudopotentials for one element - not supported case!')

                if parts[0] != 'INPUT':
                    gbasis['ecp'][atom_type].append(ps_keywords[parts[0].upper()])

            elif len(parts) == 0:
                continue

            else:
                try:
                    [float(x.replace("D", "E")) for x in line.split()] # sanitary check
                except ValueError:
                    read = False
                    continue

            if len(parts) in [2, 3]:
                # what is this ---- atom, exit, ecp exponent or bs exponent?
                if parts[0] == '99' and parts[1] == '0':
                    break # this is ---- exit

                elif '.' in parts[0] or '.' in parts[1]:
                    # this is ---- ecp exponent or bs exponent
                    parts = [float(x.replace("D", "E")) for x in parts]

                    if read_pseud:
                        # distribute exponents into ecp-types according to counter, that we now calculate
                        if distrib in list(ps_indeces_map.keys()):
                            gbasis['ecp'][atom_type].append([ps_indeces_map[distrib]])
                        gbasis['ecp'][atom_type][-1].append(tuple(parts))
                        distrib += 1
                    elif read_bs:
                        # distribute exponents into orbitals according to counter, that we already defined
                        gbasis['bs'][atom_type][-1].append(tuple(parts))

                else:
                    # this is ---- atom
                    if len(parts[0]) > 2:
                        parts[0] = parts[0][-2:]
                    if int(parts[0]) == 0:
                        atom_type = 'X'
                    else:
                        atom_type = chemical_symbols[int(parts[0])]

                    try:
                        gbasis['bs'][atom_type]
                    except KeyError:
                        gbasis['bs'][atom_type] = []
                    else:
                        atom_type += '1'
                        try:
                            gbasis['bs'][atom_type]
                        except KeyError:
                            gbasis['bs'][atom_type] = []
                        else:
                            raise CRYSTOUT_Error(
                                'More than two different basis sets for one element - not supported case!')
                    continue

            elif len(parts) == 5:
                # this is ---- orbital
                gbasis['bs'][atom_type].append([bs_sequence[int(parts[1])]])
                parts = list(map(int, parts[0:3]))

                if parts[0] == 0:
                    # insert from data given in input
                    read_pseud, read_bs = False, True
                # 1 = Pople standard STO-nG (Z=1-54);
                # 2 = Pople standard 3(6)-21G (Z=1-54(18)) + standard polarization functions
                elif parts[0] in bs_type:
                    # pre-defined insert
                    if parts[2] in bs_notation:
                        gbasis['bs'][atom_type][-1].append(bs_type[parts[0]] + bs_notation[parts[2]])
                    else:
                        gbasis['bs'][atom_type][-1].append(bs_type[parts[0]] + 'n=' + str(parts[2]))

            elif 6 <= len(parts) <= 7:
                # this is ---- pseudo - INPUT
                parts.pop(0)
                ps_indeces = list(map(int, parts))
                ps_indeces_map = {}
                accum = 1
                for c, n in enumerate(ps_indeces):
                    if n == 0:
                        continue
                    ps_indeces_map[accum] = ps_sequence[c]
                    accum += n
                distrib = 1
                read_pseud, read_bs = True, False

        return then(gbasis)

    def correct_bs_ghost(self, gbasis):
        # ghost cannot be in pseudopotential
        atoms = []
        for atom in self.info['structures'][-1].get_chemical_symbols():
            if not atom in atoms:
                atoms.append(atom)

        for k, v in gbasis['bs'].items():
            # sometimes no BS for host atom is printed when it is replaced by Xx: account it
            if not len(v) and k != 'X' and 'X' in gbasis['bs']:
                gbasis['bs'][k] = copy.deepcopy(gbasis['bs']['X'])

        return gbasis

    def decide_method(self):

        # Hamiltonian part
        hamiltonian_parts = { # TODO
            'DIRAC-SLATER LDA': {'name': 'LDA', 'type': 0x1},
            'PERDEW-ZUNGER': {'name': 'PZ_LDA', 'type': 0x1},
            'VOSKO-WILK-NUSAIR': {'name': 'WVN_LDA', 'type': 0x1},
            'PERDEW-WANG LSD': {'name': 'PW_LDA', 'type': 0x1},
            'VON BARTH-HEDIN': {'name': 'VBH_LDA', 'type': 0x1},

            'PERDEW-WANG GGA': {'name': 'PW_GGA', 'type': 0x2},
            'BECKE': {'name': 'B_GGA', 'type': 0x2},
            'LEE-YANG-PARR': {'name': 'LYP_GGA', 'type': 0x2},
            'PERDEW-BURKE-ERNZERHOF': {'name': 'PBE_GGA', 'type': 0x2},
            'SOGGA': {'name': 'SOGGA', 'type': 0x2},
            'PERDEW86': {'name': 'P86_GGA', 'type': 0x2},
            'PBEsol': {'name': 'PBESOL_GGA', 'type': 0x2},
            'WILSON-LEVY': {'name': 'WL_GGA', 'type': 0x2},
            'WU-COHEN GGA': {'name': 'WC_GGA', 'type': 0x2},
        }
        exch, corr = '', ''

        if ' HARTREE-FOCK HAMILTONIAN\n' in self.data:
            self.info['H'] = 'Hartree-Fock'
            self.info['H_types'].append(0x5)

        elif ' (EXCHANGE)[CORRELATION] FUNCTIONAL:' in self.data:
            exch, corr = self.data.split(' (EXCHANGE)[CORRELATION] FUNCTIONAL:', 1)[-1].split("\n", 1)[0].split(')[')
            exch = exch.replace("(", "")
            corr = corr.replace("]", "")

            try:
                self.info['H_types'].append(hamiltonian_parts[exch]['type'])
                exch = hamiltonian_parts[exch]['name']
            except KeyError:
                self.warning('Unknown potential: %s' % exch)
            try:
                if not hamiltonian_parts[corr]['type'] in self.info['H_types']:
                    self.info['H_types'].append(hamiltonian_parts[corr]['type'])
                corr = hamiltonian_parts[corr]['name']
            except KeyError:
                self.warning('Unknown potential: %s' % corr)

            if exch == 'PBE_GGA' and corr == 'PBE_GGA':
                self.info['H'] = 'PBE'
            elif exch == 'PBESOL_GGA' and corr == 'PBESOL_GGA':
                self.info['H'] = 'PBEsol'
            else:
                self.info['H'] = "%s/%s" % (exch, corr)

        elif '\n THE CORRELATION FUNCTIONAL ' in self.data:
            corr = self.data.split('\n THE CORRELATION FUNCTIONAL ', 1)[-1].split("\n", 1)[0].replace("IS ACTIVE",
                                                                                                      "").strip()
            name = corr
            try:
                name = hamiltonian_parts[corr]['name']
                self.info['H_types'].append(hamiltonian_parts[corr]['type'])
            except KeyError:
                self.warning('Unknown potential: %s' % corr)
            self.info['H'] = "%s (pure corr.)" % name

        elif '\n THE EXCHANGE FUNCTIONAL ' in self.data:
            exch = self.data.split('\n THE EXCHANGE FUNCTIONAL ', 1)[-1].split("\n", 1)[0].replace("IS ACTIVE",
                                                                                                   "").strip()
            name = exch
            try:
                name = hamiltonian_parts[exch]['name']
                self.info['H_types'].append(hamiltonian_parts[exch]['type'])
            except KeyError:
                self.warning('Unknown potential: %s' % exch)
            self.info['H'] = "%s (pure exch.)" % name

        if '\n HYBRID EXCHANGE ' in self.data:
            self.info['H_types'].append(0x4)
            hyb = self.data.split('\n HYBRID EXCHANGE ', 1)[-1].split("\n", 1)[0].split()[-1]
            hyb = int(math.ceil(float(hyb)))

            if hyb == 25 and self.info['H'] == 'PBE':
                self.info['H'] = 'PBE0'
            elif hyb == 20 and exch == 'B_GGA' and corr == 'LYP_GGA':
                self.info['H'] = 'B3LYP'
            elif hyb == 20 and exch == 'B_GGA' and corr == 'PW_GGA':
                self.info['H'] = 'B3PW'
            else:
                ham = self.info['H'].split('/')
                ham[0] += " (+" + str(hyb) + "%HF)"
                self.info['H'] = '/'.join(ham)

        if not self.info['H']:
            self.warning('Potential not found!')
            self.info['H'] = "unknown"

        # Spin part
        if ' TYPE OF CALCULATION :  UNRESTRICTED OPEN SHELL' in self.data:
            self.info['spin'] = True
            if '\n ALPHA-BETA ELECTRONS LOCKED TO ' in self.data:
                spin_info = self.data.split('\n ALPHA-BETA ELECTRONS LOCKED TO ', 1)[-1].split("\n", 1)[0].replace(
                    'FOR', '').split()
                cyc = int(spin_info[1])
                if self.info['ncycles'] and self.info['ncycles'][0] < cyc:
                    self.info['lockstate'] = int(spin_info[0])

        # K-points part
        if '\n SHRINK. FACT.(MONKH.) ' in self.data:
            kset = self.data.split('\n SHRINK. FACT.(MONKH.) ', 1)[-1].split()
            if len(kset) < 4:
                self.warning('Unknown k-points format!')
            self.info['k'] = "x".join(kset[:3])

        # Perturbation part
        if "* *        COUPLED-PERTURBED KOHN-SHAM CALCULATION (CPKS)         * *" in self.data:
            self.info['techs'].append('perturbation: analytical')
        elif "\n F F F F F F F F F F F F F F F F F F F F F F F F F F F F F F F F F F F F F F F\n" in self.data:
            self.info['techs'].append('perturbation: numerical')

        # Tolerances part
        if 'COULOMB OVERLAP TOL         (T1)' in self.data:
            t = [int(self.data.split('COULOMB OVERLAP TOL         (T1)', 1)[-1].split("\n", 1)[0].split('**')[-1]),
                 int(self.data.split('COULOMB PENETRATION TOL     (T2)', 1)[-1].split("\n", 1)[0].split('**')[-1]),
                 int(self.data.split('EXCHANGE OVERLAP TOL        (T3)', 1)[-1].split("\n", 1)[0].split('**')[-1]),
                 int(self.data.split('EXCHANGE PSEUDO OVP (F(G))  (T4)', 1)[-1].split("\n", 1)[0].split('**')[-1]),
                 int(self.data.split('EXCHANGE PSEUDO OVP (P(G))  (T5)', 1)[-1].split("\n", 1)[0].split('**')[-1])]
            for n, i in enumerate(t):
                if i <= 0:
                    continue
                self.warning('Tolerance T%s > 0, assuming default.' % n)
                if n == 4:
                    t[n] = -12
                else:
                    t[n] = -6

            self.info['tol'] = t
            self.info['techs'].append("biel.intgs 10<sup>" + ",".join(map(str, t)) + "</sup>") # TODO

        # Speed-up techniques part
        if '\n WEIGHT OF F(I) IN F(I+1)' in self.data:
            f = int(self.data.split('\n WEIGHT OF F(I) IN F(I+1)', 1)[-1].split('%', 1)[0])
            # TODO CRYSTAL14 default fmixing!
            if 0 < f <= 25:
                self.info['techs'].append('mixing<25%')
            elif 25 < f <= 50:
                self.info['techs'].append('mixing 25-50%')
            elif 50 < f <= 75:
                self.info['techs'].append('mixing 50-75%')
            elif 75 < f <= 90:
                self.info['techs'].append('mixing 75-90%')
            elif 90 < f:
                self.info['techs'].append('mixing>90%')

        if ' ANDERSON MIX: BETA= ' in self.data:
            self.info['techs'].append('mixing by anderson')

        if '\n % OF FOCK/KS MATRICES MIXING WHEN BROYDEN METHOD IS ON' in self.data:
            # mixing percentage, parameter and number of activation cycle
            f = int(
                self.data.split('\n % OF FOCK/KS MATRICES MIXING WHEN BROYDEN METHOD IS ON', 1)[-1].split("\n", 1)[0])
            f2 = float(self.data.split('\n WO PARAMETER(D.D. Johnson, PRB38, 12807,(1988)', 1)[-1].split("\n", 1)[0])
            f3 = int(
                self.data.split('\n NUMBER OF SCF ITERATIONS AFTER WHICH BROYDEN METHOD IS ACTIVE', 1)[-1].split("\n",
                                                                                                                 1)[0])
            value = ""
            if 0 < f <= 25:
                value = 'broyden<25%'
            elif 25 < f <= 50:
                value = 'broyden 25-50%'
            elif 50 < f <= 75:
                value = 'broyden 50-75%'
            elif 75 < f <= 90:
                value = 'broyden 75-90%'
            elif 90 < f:
                value = 'broyden>90%'

            if round(f2, 4) == 0.0001:
                value += ' (std.)' # broyden parameter
            else:
                value += ' (' + str(round(f2, 5)) + ')'
            if f3 < 5:
                value += ' start'
            else:
                value += ' defer.'

            self.info['techs'].append(value)

        if '\n EIGENVALUE LEVEL SHIFTING OF ' in self.data:
            f = float(
                self.data.split('\n EIGENVALUE LEVEL SHIFTING OF ', 1)[-1].split("\n", 1)[0].replace('HARTREE', ''))
            if 0 < f <= 0.5:
                self.info['techs'].append('shifter<0.5au')
            elif 0.5 < f <= 1:
                self.info['techs'].append('shifter 0.5-1au')
            elif 1 < f <= 2.5:
                self.info['techs'].append('shifter 1-2.5au')
            elif 2.5 < f:
                self.info['techs'].append('shifter>2.5au')

        if '\n FERMI SMEARING - TEMPERATURE SMEARING OF FERMI SURFACE ' in self.data:
            f = float(
                self.data.split('\n FERMI SMEARING - TEMPERATURE SMEARING OF FERMI SURFACE ', 1)[-1].split("\n", 1)[0])
            self.info['smear'] = f

            if 0 < f <= 0.005:
                self.info['techs'].append('smearing<0.005au')
            elif 0.005 < f <= 0.01:
                self.info['techs'].append('smearing 0.005-0.01au')
            elif 0.01 < f:
                self.info['techs'].append('smearing>0.01au')

    def get_duration(self):
        starting = self.patterns['starting'].search(self.data)
        ending = self.patterns['ending'].search(self.data)

        if ending is None and self.properties_calc:
            ending = self.patterns['ending'].search(self.pdata)

        if starting is not None and ending is not None:
            starting = starting.group(1).replace("DATE", "").replace("TIME", "").strip()[:-2]
            ending = ending.group(1).replace("DATE", "").replace("TIME", "").strip()[:-2]

            start = time.strptime(starting, "%d %m %Y  %H:%M:%S")
            end = time.strptime(ending, "%d %m %Y  %H:%M:%S")
            duration = "%2.2f" % ((time.mktime(end) - time.mktime(start)) / 3600)
        else:
            self.warning("No timings available!")
            duration = None

        return duration

    def decide_scfdata(self):
        if self.info['input'] is not None and "ONELOG" in self.info['input']:
            self.warning("ONELOG keyword is not supported!")
            return

        convergdata = []
        ncycles = []
        energies = []
        criteria = [[], [], [], []]
        optgeom = []
        zpcycs = self.patterns['cyc'].findall(self.data)

        if zpcycs is not None:
            for i in zpcycs:
                numdata = i.split(" DETOT ")
                num = numdata[1].split()
                try:
                    f = float(num[0]) * Hartree
                except ValueError:
                    f = 0
                if f != 0 and not math.isnan(f):
                    convergdata.append(int(math.floor(math.log(abs(f), 10))))

        else:
            self.warning('SCF not found!')

        self.info['convergence'] = convergdata

        enes = self.patterns['enes'].findall(self.data)

        if enes is not None:
            for i in enes:
                i = i.replace("DFT)(AU)(", "").replace("HF)(AU)(", "").split(")")
                s = i[0]
                if "*" in s:
                    s = 1000
                else:
                    s = int(s)
                ncycles.append(s)
                ene = i[1].split("DE")[0].strip()

                try:
                    ene = float(ene) * Hartree
                except ValueError:
                    ene = None
                energies.append(ene)

        n = 0
        for cr in [self.patterns['t1'], self.patterns['t2'], self.patterns['t3'], self.patterns['t4']]:
            kd = cr.findall(self.data)
            if kd is not None:
                for i in kd:
                    p = i.split("THRESHOLD")
                    p2 = p[1].split("CONVERGED")
                    try:
                        k = float(p[0]) - float(p2[0])
                    except ValueError:
                        k = 999
                    if k < 0:
                        k = 0
                    criteria[n].append(k)
                n += 1

        # print len(criteria[0]), len(criteria[1]), len(criteria[2]), len(criteria[3]), len(energies)
        # ORDER of values: geometry, then energy, then tolerances
        if criteria[-1]:
            if len(criteria[0]) - len(criteria[2]) == 1 and len(criteria[1]) - len(
                    criteria[3]) == 1: # if no restart, then 1st cycle has no treshold t3 and t4
                criteria[2].insert(0, 0)
                criteria[3].insert(0, 0)

            if len(criteria[0]) - len(criteria[2]) == 2 and len(criteria[1]) - len(
                    criteria[3]) == 2: # convergence achieved without t3 and t4 at the last cycle
                criteria[2].insert(0, 0)
                criteria[2].append(criteria[2][-1])
                criteria[3].insert(0, 0)
                criteria[3].append(criteria[3][-1])

            if len(criteria[0]) - len(energies) == 1:
                self.warning(
                    'Energy was not printed at the intermediate step, so the correspondence is partially lost!')
                energies.insert(0, energies[0])
                ncycles.insert(0, ncycles[0])

            if len(criteria[1]) - len(criteria[2]) > 1:
                self.warning('Number of the optgeom tresholds is inconsistent!')

            if len(criteria[2]) > len(energies):
                self.warning(
                    'Energy was not printed at the intermediate step, so the correspondence is partially lost!')

            lengths = [len(criteria[0]), len(criteria[1]), len(criteria[2]), len(criteria[3]), len(energies)]
            for i in range(max(lengths)):
                optgeom.append([
                    criteria[0][i] if i < lengths[0] else None,
                    criteria[1][i] if i < lengths[1] else None,
                    criteria[2][i] if i < lengths[2] else None,
                    criteria[3][i] if i < lengths[3] else None,
                    energies[i]    if i < lengths[4] else None
                ])

        self.info['ncycles'] = ncycles
        self.info['optgeom'] = optgeom

    def get_zpe(self):
        if "\n E0            :" in self.data:
            zpe = self.data.split("\n E0            :")[1].split("\n", 1)[0].split()[0] # AU
            try:
                zpe = float(zpe)
            except ValueError:
                return None
            else:
                return zpe * Hartree
        else:
            return None

    def get_td(self):
        td = {'t': [], 'p': [], 'pv': [], 'ts': [], 'et': [], 'C': [], 'S': []}
        t = self.patterns['T'].findall(self.data)
<<<<<<< HEAD
=======

>>>>>>> 7a355638
        if t is not None:
            for i in t:
                td['t'].append(float(i[0]))
                td['p'].append(float(i[1]))

        pv = self.patterns['pv'].findall(self.data)

        if pv is not None:
            for i in pv:
                td['pv'].append(float(i.split()[1])) # EV/CELL

        ts = self.patterns['ts'].findall(self.data)

        if ts is not None:
            for i in ts:
                i = i.split()[1]
                try:
                    i = float(i)
                    if math.isnan(i):
                        i = 0.0
                except ValueError:
                    i = 0.0
                td['ts'].append(float(i)) # EV/CELL

        et = self.patterns['et'].findall(self.data)

        if et is not None:
            for i in et:
                i = i.split()[1]
                try:
                    i = float(i)
                    if math.isnan(i):
                        i = 0.0
                except ValueError:
                    i = 0.0
                td['et'].append(float(i)) # EV/CELL

        s = self.patterns['entropy'].findall(self.data)

        if s is not None:
            for i in s:
                i = i.split()[2]
                try:
                    i = float(i)
                    if math.isnan(i):
                        i = 0.0
                except ValueError:
                    i = 0.0
                td['S'].append(float(i)) # J/(MOL*K)

        c = self.patterns['C'].findall(self.data)

        if c is not None:
            for i in c:
                i = i.split()[2]
                try:
                    i = float(i)
                    if math.isnan(i):
                        i = 0.0
                except ValueError:
                    i = 0.0
                td['C'].append(float(i)) # J/(MOL*K)

        if td['t'] and td['pv'] and td['ts'] and td['et']:
            return td

        else:
            self.warning('Errors in thermodynamics!')
            return None<|MERGE_RESOLUTION|>--- conflicted
+++ resolved
@@ -1545,10 +1545,7 @@
     def get_td(self):
         td = {'t': [], 'p': [], 'pv': [], 'ts': [], 'et': [], 'C': [], 'S': []}
         t = self.patterns['T'].findall(self.data)
-<<<<<<< HEAD
-=======
-
->>>>>>> 7a355638
+
         if t is not None:
             for i in t:
                 td['t'].append(float(i[0]))
