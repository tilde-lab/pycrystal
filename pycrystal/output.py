--- conflicted
+++ resolved
@@ -469,12 +469,8 @@
 
         return structures
 
-<<<<<<< HEAD
-
-    def get_conduction(self): # FIXME: check for errors in CRYSTAL17 outputs
-=======
+
     def get_conduction(self):  # FIXME: check for errors in CRYSTAL17 outputs
->>>>>>> 8379db71
         result = []
         states = self.patterns['conduction_states'].findall(self.data)
         for state in states:
